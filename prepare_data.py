--- conflicted
+++ resolved
@@ -18,24 +18,10 @@
 args = parser.parse_args()
 
 wav_files = sorted(args.wav_dir.glob("*.wav"), key=os.path.getsize)
-<<<<<<< HEAD
-L = len(librosa.load(wav_files[-1], sr=CONFIG.sample_rate, res_type="soxr_hq")[0])
-random.Random(42).shuffle(wav_files)
-data = []
-for path in tqdm(wav_files):
-    y, sr = librosa.load(path, sr=CONFIG.sample_rate, res_type="soxr_hq")
-    y = y / max(1.0, np.max(np.abs(y)))  # rescale to avoid overflow
-
-    l = len(y)
-    y = np.pad(y, (0, L - len(y)))
-    mel = mel_fn(jax.device_put(y))
-    mel = jax.device_get(mel)
-=======
 random.Random(42).shuffle(wav_files)
 data = []
 for path in tqdm(wav_files):
     y, sr = librosa.load(path, sr=CONFIG.sample_rate)
->>>>>>> 23577c22
     assert sr == CONFIG.sample_rate
     fn = path.with_suffix(".npz")
     np.savez(fn, y=y)